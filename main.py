#!/usr/bin/env python3
"""
Complete end-to-end pipeline for matching restaurants with PR incorporation documents
"""
import os
import sys
import asyncio
import argparse
import logging
from pathlib import Path

try:
    from dotenv import load_dotenv
    load_dotenv()
except ImportError:
    pass

project_root = Path(__file__).parent
sys.path.insert(0, str(project_root))

<<<<<<< HEAD
from src.orchestrator.orchestrator import PipelineOrchestrator
from src.models.models import MatchingConfig, PipelineResult
=======
from src.pipelines.orchestrator import PipelineOrchestrator
from src.data.models import MatchingConfig
>>>>>>> 74e52fb0
from src.searchers.searcher import IncorporationSearcher
from src.clients.openai_client import OpenAIClient
from src.utils.loader import CSVRestaurantLoader
from src.utils.final_customer_facing_report_generator import FinalCustomerFacingReportGenerator

logs_dir = project_root / "logs"
logs_dir.mkdir(exist_ok=True)

logging.basicConfig(
    level=logging.INFO,
    format='%(asctime)s - %(name)s - %(levelname)s - %(message)s',
    handlers=[
        logging.FileHandler(logs_dir / 'pipeline.log'),
        logging.StreamHandler()
    ]
)
logger = logging.getLogger(__name__)

def main():
    """Main entry point."""
    parser = argparse.ArgumentParser(
        description='Puerto Rico Restaurant Matcher - Complete Pipeline',
        formatter_class=argparse.RawDescriptionHelpFormatter
    )
    
    parser.add_argument(
        '--input', '-i',
        default='data/processed/cleaned_restaurants.csv',
        help='Input CSV file path'
    )
    parser.add_argument(
        '--output', '-o',
        default='data/output',
        help='Output directory'
    )
    parser.add_argument(
        '--limit', '-l',
        type=int,
        default=50,
        help='Number of restaurants to process'
    )
    parser.add_argument(
        '--threshold', '-t',
        type=float,
        default=70.0,
        help='Name match threshold percentage'
    )
    parser.add_argument(
        '--verbose', '-v',
        action='store_true',
        help='Enable verbose logging'
    )
    
    args = parser.parse_args()
    
    if args.verbose:
        logging.getLogger().setLevel(logging.DEBUG)

    config = MatchingConfig()
    config.NAME_MATCH_THRESHOLD = args.threshold
    
    # Validate input file
    input_path = Path(args.input)
    if not input_path.exists():
        logger.error(f"Input file not found: {input_path}")
        sys.exit(1)

    # Validate API keys
    openai_api_key = os.getenv("OPENAI_API_KEY")
    if not openai_api_key:
        logger.error("OPENAI_API_KEY not found in environment. Validation is required.")
        sys.exit(1)
    
    zyte_api_key = os.getenv("ZYTE_API_KEY")
    if not zyte_api_key:
        logger.error("ZYTE_API_KEY not found in environment.")
        sys.exit(1)
    
    # Create singleton clients
    openai_client = OpenAIClient(api_key=openai_api_key)
<<<<<<< HEAD
    searcher = IncorporationSearcher(zyte_api_key=zyte_api_key)
    
    # Create pipeline components
    loader = CSVRestaurantLoader()
    transformation_pipeline = FinalCustomerFacingReportGenerator()
=======
    searcher = IncorporationSearcher(zyte_api_key, max_concurrent=args.max_concurrent)
>>>>>>> 74e52fb0
 
    try:
        orchestrator = PipelineOrchestrator(
            openai_client=openai_client,
            searcher=searcher,
            config=config,
            loader=loader,
            transformation_pipeline=transformation_pipeline
        )
    except Exception as e:
        logger.error(f"Failed to initialize orchestrator: {e}")
        sys.exit(1)
    
    # Run pipeline
    try:
        result = asyncio.run(orchestrator.run(
            input_csv=str(input_path),
            output_dir=args.output,
            limit=args.limit
        ))
        if result.success:
            _log_processing_result(result)
            sys.exit(0)
        else:
            logger.error("Pipeline failed")
            sys.exit(1)
            
    except KeyboardInterrupt:
        logger.info("Pipeline interrupted by user")
        sys.exit(1)
    except Exception as e:
        logger.error(f"Pipeline error: {e}", exc_info=True)
        sys.exit(1)


def _log_processing_result(result: PipelineResult) -> None:
    logger.info("\n" + "=" * 80)
    logger.info("PIPELINE SUMMARY")
    logger.info("=" * 80)
    logger.info(f"Pipeline completed successfully")
    logger.info(f"Output directory: {result.output_dir}")

    if result.error_count > 0:
        logger.info(f"Errors encountered: {result.error_count} ({result.error_rate * 100:.1f}% error rate)")

    if result.matched_file:
        logger.info(f"Matched restaurants: {result.matched_file}")

    if result.validation_file:
        logger.info(f"Validation results: {result.validation_file}")

    if result.final_output:
        logger.info(f"Final output: {result.final_output}")

    logger.info("=" * 80)

if __name__ == "__main__":
    main()
<|MERGE_RESOLUTION|>--- conflicted
+++ resolved
@@ -18,13 +18,8 @@
 project_root = Path(__file__).parent
 sys.path.insert(0, str(project_root))
 
-<<<<<<< HEAD
 from src.orchestrator.orchestrator import PipelineOrchestrator
 from src.models.models import MatchingConfig, PipelineResult
-=======
-from src.pipelines.orchestrator import PipelineOrchestrator
-from src.data.models import MatchingConfig
->>>>>>> 74e52fb0
 from src.searchers.searcher import IncorporationSearcher
 from src.clients.openai_client import OpenAIClient
 from src.utils.loader import CSVRestaurantLoader
@@ -105,15 +100,11 @@
     
     # Create singleton clients
     openai_client = OpenAIClient(api_key=openai_api_key)
-<<<<<<< HEAD
     searcher = IncorporationSearcher(zyte_api_key=zyte_api_key)
     
     # Create pipeline components
     loader = CSVRestaurantLoader()
-    transformation_pipeline = FinalCustomerFacingReportGenerator()
-=======
-    searcher = IncorporationSearcher(zyte_api_key, max_concurrent=args.max_concurrent)
->>>>>>> 74e52fb0
+    report_generator = FinalCustomerFacingReportGenerator()
  
     try:
         orchestrator = PipelineOrchestrator(
@@ -121,7 +112,7 @@
             searcher=searcher,
             config=config,
             loader=loader,
-            transformation_pipeline=transformation_pipeline
+            report_generator=report_generator
         )
     except Exception as e:
         logger.error(f"Failed to initialize orchestrator: {e}")
